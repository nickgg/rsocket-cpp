// Copyright 2004-present Facebook. All Rights Reserved.

#pragma once

#include <cassert>
#include <exception>

#include <gmock/gmock.h>

#include <reactive-streams/ReactiveStreams.h>

namespace reactivestreams {

/// GoogleMock-compatible Publisher implementation for fast prototyping.
/// UnmanagedMockPublisher's lifetime MUST be managed externally.
template <typename T, typename E = std::exception_ptr>
class MockPublisher : public Publisher<T, E> {
 public:
  MOCK_METHOD1_T(
      subscribe_,
      void(std::shared_ptr<Subscriber<T, E>> subscriber));

  void subscribe(std::shared_ptr<Subscriber<T, E>> subscriber) override {
    subscribe_(std::move(subscriber));
  }
};

/// GoogleMock-compatible Subscriber implementation for fast prototyping.
/// MockSubscriber MUST be heap-allocated, as it manages its own lifetime.
/// For the same reason putting mock instance in a smart pointer is a poor idea.
/// Can only be instanciated for CopyAssignable E type.
<<<<<<< HEAD
=======
template <typename T, typename E = std::exception_ptr>
class MockSubscriber;

// TODO: remove
template <typename T, typename E = std::exception_ptr>
std::shared_ptr<MockSubscriber<T, E>> makeMockSubscriber() {
  return std::make_shared<MockSubscriber<T, E>>();
}

using CheckpointPtr = std::shared_ptr<testing::MockFunction<void()>>;

>>>>>>> 55bb69bc
template <typename T, typename E>
class MockSubscriber : public Subscriber<T, E> {
  class SubscriptionShim : public Subscription {
   public:
    explicit SubscriptionShim(
        std::shared_ptr<Subscription> originalSubscription,
        CheckpointPtr checkpoint)
        : originalSubscription_(std::move(originalSubscription)),
          checkpoint_(std::move(checkpoint)) {}

    void request(size_t n) override final {
      originalSubscription_->request(n);
    }

    void cancel() override final {
      checkpoint_->Call();
      originalSubscription_->cancel();
    }

   private:
    std::shared_ptr<Subscription> originalSubscription_;
    CheckpointPtr checkpoint_;
  };

 public:
  MOCK_METHOD1(onSubscribe_, void(std::shared_ptr<Subscription> subscription));
  MOCK_METHOD1_T(onNext_, void(T& value));
  MOCK_METHOD0(onComplete_, void());
  MOCK_METHOD1_T(onError_, void(E ex));

  void onSubscribe(std::shared_ptr<Subscription> subscription) override {
    subscription_ = std::make_shared<SubscriptionShim>(
        std::move(subscription), checkpoint_);
    // We allow registering the same subscriber with multiple Publishers.
    EXPECT_CALL(*checkpoint_, Call()).Times(testing::AtLeast(1));
    onSubscribe_(subscription_);
  }

  void onNext(T element) override {
    onNext_(element);
  }

  void onComplete() override {
    checkpoint_->Call();
    onComplete_();
    subscription_ = nullptr;
  }

  void onError(E ex) override {
    checkpoint_->Call();
    onError_(ex);
    subscription_ = nullptr;
  }

  Subscription* subscription() const {
    return subscription_.get();
  }

 private:
  std::shared_ptr<SubscriptionShim> subscription_;
  CheckpointPtr checkpoint_{std::make_shared<testing::MockFunction<void()>>()};
};

/// GoogleMock-compatible Subscriber implementation for fast prototyping.
/// MockSubscriber MUST be heap-allocated, as it manages its own lifetime.
/// For the same reason putting mock instance in a smart pointer is a poor idea.
class MockSubscription : public Subscription {
 public:
  MOCK_METHOD1(request_, void(size_t n));
  MOCK_METHOD0(cancel_, void());

  void request(size_t n) override {
    request_(n);
  }

  void cancel() override {
    cancel_();
  }
};

} // reactivesocket<|MERGE_RESOLUTION|>--- conflicted
+++ resolved
@@ -29,20 +29,9 @@
 /// MockSubscriber MUST be heap-allocated, as it manages its own lifetime.
 /// For the same reason putting mock instance in a smart pointer is a poor idea.
 /// Can only be instanciated for CopyAssignable E type.
-<<<<<<< HEAD
-=======
-template <typename T, typename E = std::exception_ptr>
-class MockSubscriber;
-
-// TODO: remove
-template <typename T, typename E = std::exception_ptr>
-std::shared_ptr<MockSubscriber<T, E>> makeMockSubscriber() {
-  return std::make_shared<MockSubscriber<T, E>>();
-}
 
 using CheckpointPtr = std::shared_ptr<testing::MockFunction<void()>>;
 
->>>>>>> 55bb69bc
 template <typename T, typename E>
 class MockSubscriber : public Subscriber<T, E> {
   class SubscriptionShim : public Subscription {
