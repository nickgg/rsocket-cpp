--- conflicted
+++ resolved
@@ -2,11 +2,7 @@
 
 #pragma once
 
-<<<<<<< HEAD
-=======
 #include <folly/io/IOBuf.h>
-#include <array>
->>>>>>> b81850d6
 #include <memory>
 #include <string>
 #include "src/Common.h"
