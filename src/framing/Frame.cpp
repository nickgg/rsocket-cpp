// Copyright 2004-present Facebook. All Rights Reserved.

#include "src/framing/Frame.h"
#include <folly/Memory.h>
#include <folly/Optional.h>
#include <folly/io/Cursor.h>
#include <bitset>
#include "src/RSocketParameters.h"

namespace rsocket {

const uint32_t Frame_LEASE::kMaxTtl;
const uint32_t Frame_LEASE::kMaxNumRequests;
const uint32_t Frame_SETUP::kMaxKeepaliveTime;
const uint32_t Frame_SETUP::kMaxLifetime;

std::unique_ptr<folly::IOBuf> FrameBufferAllocator::allocate(size_t size) {
  // Purposely leak the allocator, since it's hard to deterministically
  // guarantee that threads will stop using it before it would get statically
  // destructed.
  static auto* singleton = new FrameBufferAllocator;
  return singleton->allocateBuffer(size);
}

std::unique_ptr<folly::IOBuf> FrameBufferAllocator::allocateBuffer(
    size_t size) {
  return folly::IOBuf::createCombined(size);
}

std::string to_string(FrameType type) {
  switch (type) {
    case FrameType::REQUEST_STREAM:
      return "REQUEST_STREAM";
    case FrameType::REQUEST_CHANNEL:
      return "REQUEST_CHANNEL";
    case FrameType::REQUEST_N:
      return "REQUEST_N";
    case FrameType::REQUEST_RESPONSE:
      return "REQUEST_RESPONSE";
    case FrameType::REQUEST_FNF:
      return "REQUEST_FNF";
    case FrameType::CANCEL:
      return "CANCEL";
    case FrameType::PAYLOAD:
      return "PAYLOAD";
    case FrameType::ERROR:
      return "ERROR";
    case FrameType::RESERVED:
      return "RESERVED";
    case FrameType::KEEPALIVE:
      return "KEEPALIVE";
    case FrameType::SETUP:
      return "SETUP";
    case FrameType::LEASE:
      return "LEASE";
    case FrameType::METADATA_PUSH:
      return "METADATA_PUSH";
    case FrameType::RESUME:
      return "RESUME";
    case FrameType::RESUME_OK:
      return "RESUME_OK";
    case FrameType::EXT:
      return "EXT";
  }
  // this should be never hit because the switch is over all cases
  LOG(FATAL) << "unknown FrameType=" << static_cast<int>(type);
}

std::ostream& operator<<(std::ostream& os, FrameType type) {
  return os << to_string(type);
}

std::ostream& operator<<(std::ostream& os, ErrorCode errorCode) {
  switch (errorCode) {
    case ErrorCode::RESERVED:
      return os << "RESERVED";
    case ErrorCode::APPLICATION_ERROR:
      return os << "APPLICATION_ERROR";
    case ErrorCode::REJECTED:
      return os << "REJECTED";
    case ErrorCode::CANCELED:
      return os << "CANCELED";
    case ErrorCode::INVALID:
      return os << "INVALID";
    case ErrorCode::INVALID_SETUP:
      return os << "INVALID_SETUP";
    case ErrorCode::REJECTED_SETUP:
      return os << "REJECTED_SETUP";
    case ErrorCode::UNSUPPORTED_SETUP:
      return os << "UNSUPPORTED_SETUP";
    case ErrorCode::CONNECTION_ERROR:
      return os << "CONNECTION_ERROR";
  }
  return os << "ErrorCode(" << static_cast<uint32_t>(errorCode) << ")";
}

std::ostream& operator<<(
    std::ostream& os,
    const std::pair<FrameFlags, FrameFlags>& frameFlagsAndAllowedFlags) {
  FrameFlags frameFlags = frameFlagsAndAllowedFlags.first;
  FrameFlags allowedFlags = frameFlagsAndAllowedFlags.second;
  FrameFlags foundFlags = FrameFlags::EMPTY;

  std::stringstream ss;
  std::string delimeter = "";
  if (!!(allowedFlags & FrameFlags::IGNORE)
      && !!(frameFlags & FrameFlags::IGNORE)) {
    ss << delimeter << "IGNORE";
    delimeter = "|";
    foundFlags |= FrameFlags::IGNORE;
  }
  if (!!(allowedFlags & FrameFlags::METADATA)
      && !!(frameFlags & FrameFlags::METADATA)) {
    ss << delimeter << "METADA";
    delimeter = "|";
    foundFlags |= FrameFlags::METADATA;
  }
  if (!!(allowedFlags & FrameFlags::RESUME_ENABLE)
      && !!(frameFlags & FrameFlags::RESUME_ENABLE)) {
    ss << delimeter << "RESUEN";
    delimeter = "|";
    foundFlags |= FrameFlags::RESUME_ENABLE;
  }
  if (!!(allowedFlags & FrameFlags::LEASE)
      && !!(frameFlags & FrameFlags::LEASE)) {
    ss << delimeter << "LEASE";
    delimeter = "|";
    foundFlags |= FrameFlags::LEASE;
  }
  if (!!(allowedFlags & FrameFlags::KEEPALIVE_RESPOND)
      && !!(frameFlags & FrameFlags::KEEPALIVE_RESPOND)) {
    ss << delimeter << "KALIVR";
    delimeter = "|";
    foundFlags |= FrameFlags::KEEPALIVE_RESPOND;
  }
  if (!!(allowedFlags & FrameFlags::FOLLOWS)
      && !!(frameFlags & FrameFlags::FOLLOWS)) { // FOLLOWS = 0x80,
    ss << delimeter << "FOLLOW";
    delimeter = "|";
    foundFlags |= FrameFlags::FOLLOWS;
  }
  if (!!(allowedFlags & FrameFlags::COMPLETE)
      && !!(frameFlags & FrameFlags::COMPLETE)) { // COMPLETE = 0x40
    ss << delimeter << "COMPLE";
    delimeter = "|";
    foundFlags |= FrameFlags::COMPLETE;
  }
  if (!!(allowedFlags & FrameFlags::NEXT)
      && !!(frameFlags & FrameFlags::NEXT)) { // NEXT = 0x20
    ss << "NEXT";
    delimeter = "|";
    foundFlags |= FrameFlags::NEXT;
  }

  if (foundFlags != frameFlags) {
    return operator<<(os, frameFlags);
  }
  if (!delimeter.empty()) {
    return os << ss.str();
  }
  return os << "EMPTY";
}

std::ostream& operator<<(std::ostream& os, FrameFlags frameFlags) {
  // TODO Match the Flag names with the AllowedFlags in the Frame declarations
<<<<<<< HEAD
  std::bitset<16> flags(static_cast<uint16_t>(frameFlags));
  return os << flags;
=======

  std::stringstream ss;
  std::string delimeter = "";
  if (!!(frameFlags & FrameFlags::NEXT)) {
    ss << "NEXT";
    delimeter = "|";
  }
  if (!!(frameFlags & FrameFlags::COMPLETE)) {
    ss << delimeter << "COMPLETE";
    delimeter = "|";
  }
  if (!!(frameFlags & FrameFlags::FOLLOWS)) {
    ss << delimeter << "FOLLOWS";
    delimeter = "|";
  }
  if (!!(frameFlags & FrameFlags::METADATA)) {
    ss << delimeter << "METADATA";
    delimeter = "|";
  }
  if (!!(frameFlags & FrameFlags::IGNORE)) {
    ss << delimeter << "IGNORE";
    delimeter = "|";
  }
  if (!delimeter.empty()) {
    return os << ss.str();
  }
  return os << "EMPTY";
>>>>>>> e8337a30
}

std::ostream& operator<<(std::ostream& os, const std::pair<const FrameHeader&, FrameFlags>& headerAndAllowedFlags) {
  const auto& header = headerAndAllowedFlags.first;
  return os << header.type_ << "["
            << std::make_pair(header.flags_, headerAndAllowedFlags.second)
            << ", " << header.streamId_ << "]";
}

std::ostream& operator<<(std::ostream& os, const FrameHeader& header) {
  return os << header.type_ << "[" << header.flags_ << ", " << header.streamId_
            << "]";
}
/// @}

std::ostream& operator<<(std::ostream& os, const Frame_REQUEST_Base& frame) {
  return os << std::make_pair(frame.header_, FrameFlags::EMPTY)
            << "(" << frame.requestN_ << ", "
            << frame.payload_;
}

std::ostream& operator<<(std::ostream& os, const Frame_REQUEST_N& frame) {
  return os << std::make_pair(frame.header_, FrameFlags::EMPTY)
            << "(" << frame.requestN_ << ")";
}

constexpr FrameFlags Frame_REQUEST_RESPONSE::AllowedFlags;
std::ostream& operator<<(
    std::ostream& os,
    const Frame_REQUEST_RESPONSE& frame) {
  return os << std::make_pair(frame.header_, Frame_REQUEST_RESPONSE::AllowedFlags)
            << ", " << frame.payload_;
}

constexpr FrameFlags Frame_REQUEST_FNF::AllowedFlags;
std::ostream& operator<<(std::ostream& os, const Frame_REQUEST_FNF& frame) {
  return os << std::make_pair(frame.header_, Frame_REQUEST_FNF::AllowedFlags)
            << ", " << frame.payload_;
}

std::ostream& operator<<(std::ostream& os, const Frame_METADATA_PUSH& frame) {
  return os << std::make_pair(frame.header_, FrameFlags::METADATA) << ", "
            << (frame.metadata_ ? frame.metadata_->computeChainDataLength()
                                : 0);
}

std::ostream& operator<<(std::ostream& os, const Frame_CANCEL& frame) {
  return os << std::make_pair(frame.header_, FrameFlags::EMPTY);
}

Frame_PAYLOAD Frame_PAYLOAD::complete(StreamId streamId) {
  return Frame_PAYLOAD(streamId, FrameFlags::COMPLETE, Payload());
}

constexpr FrameFlags Frame_PAYLOAD::AllowedFlags;
std::ostream& operator<<(std::ostream& os, const Frame_PAYLOAD& frame) {
  return os << std::make_pair(frame.header_, Frame_PAYLOAD::AllowedFlags)
            << ", (" << frame.payload_;
}

Frame_ERROR Frame_ERROR::unexpectedFrame() {
  return Frame_ERROR(
      0, ErrorCode::CONNECTION_ERROR, Payload("unexpected frame"));
}

Frame_ERROR Frame_ERROR::invalidFrame() {
  return Frame_ERROR(0, ErrorCode::CONNECTION_ERROR, Payload("invalid frame"));
}

Frame_ERROR Frame_ERROR::badSetupFrame(const std::string& message) {
  return Frame_ERROR(0, ErrorCode::INVALID_SETUP, Payload(message));
}

Frame_ERROR Frame_ERROR::connectionError(const std::string& message) {
  return Frame_ERROR(0, ErrorCode::CONNECTION_ERROR, Payload(message));
}

Frame_ERROR Frame_ERROR::error(StreamId streamId, Payload&& payload) {
  DCHECK(streamId) << "streamId MUST be non-0";
  return Frame_ERROR(streamId, ErrorCode::INVALID, std::move(payload));
}

Frame_ERROR Frame_ERROR::applicationError(
    StreamId streamId,
    Payload&& payload) {
  DCHECK(streamId) << "streamId MUST be non-0";
  return Frame_ERROR(
      streamId, ErrorCode::APPLICATION_ERROR, std::move(payload));
}

constexpr FrameFlags Frame_ERROR::AllowedFlags;
std::ostream& operator<<(std::ostream& os, const Frame_ERROR& frame) {
  return os << std::make_pair(frame.header_, Frame_ERROR::AllowedFlags)
            << ", " << frame.errorCode_ << ", "
            << frame.payload_;
}

constexpr FrameFlags Frame_KEEPALIVE::AllowedFlags;
std::ostream& operator<<(std::ostream& os, const Frame_KEEPALIVE& frame) {
  return os << std::make_pair(frame.header_, Frame_KEEPALIVE::AllowedFlags)
            << "(<"
            << (frame.data_ ? frame.data_->computeChainDataLength() : 0)
            << ">)";
}

constexpr FrameFlags Frame_SETUP::AllowedFlags;
std::ostream& operator<<(std::ostream& os, const Frame_SETUP& frame) {
<<<<<<< HEAD
  return os << std::make_pair(frame.header_, Frame_SETUP::AllowedFlags)
=======
  return os << frame.header_
>>>>>>> e8337a30
            << ", Version: " << frame.versionMajor_ << "." << frame.versionMinor_
            << ", (" << frame.payload_;
}

void Frame_SETUP::moveToSetupPayload(SetupParameters& setupPayload) {
  setupPayload.metadataMimeType = std::move(metadataMimeType_);
  setupPayload.dataMimeType = std::move(dataMimeType_);
  setupPayload.payload = std::move(payload_);
  setupPayload.token = std::move(token_);
  setupPayload.resumable = !!(header_.flags_ & FrameFlags::RESUME_ENABLE);
  setupPayload.protocolVersion = ProtocolVersion(versionMajor_, versionMinor_);
}

constexpr FrameFlags Frame_LEASE::AllowedFlags;
std::ostream& operator<<(std::ostream& os, const Frame_LEASE& frame) {
  return os << std::make_pair(frame.header_, Frame_LEASE::AllowedFlags)
            << ", ("
            << (frame.metadata_ ? frame.metadata_->computeChainDataLength() : 0)
            << ")";
}

std::ostream& operator<<(std::ostream& os, const Frame_RESUME& frame) {
  return os << std::make_pair(frame.header_, FrameFlags::EMPTY)
            << ", ("
            << "token"
            << ", @server " << frame.lastReceivedServerPosition_ << ", @client "
            << frame.clientPosition_ << ")";
}

std::ostream& operator<<(std::ostream& os, const Frame_RESUME_OK& frame) {
  return os << frame.header_ << ", (@" << frame.position_ << ")";
}

constexpr FrameFlags Frame_REQUEST_CHANNEL::AllowedFlags;
std::ostream& operator<<(
    std::ostream& os,
    const Frame_REQUEST_CHANNEL& frame) {
  return os << std::make_pair(frame.header_, Frame_REQUEST_CHANNEL::AllowedFlags)
            << ", " << frame.payload_;
}

} // reactivesocket<|MERGE_RESOLUTION|>--- conflicted
+++ resolved
@@ -111,13 +111,13 @@
   }
   if (!!(allowedFlags & FrameFlags::METADATA)
       && !!(frameFlags & FrameFlags::METADATA)) {
-    ss << delimeter << "METADA";
+    ss << delimeter << "METADATA";
     delimeter = "|";
     foundFlags |= FrameFlags::METADATA;
   }
   if (!!(allowedFlags & FrameFlags::RESUME_ENABLE)
       && !!(frameFlags & FrameFlags::RESUME_ENABLE)) {
-    ss << delimeter << "RESUEN";
+    ss << delimeter << "RESUME_ENABLE";
     delimeter = "|";
     foundFlags |= FrameFlags::RESUME_ENABLE;
   }
@@ -129,19 +129,19 @@
   }
   if (!!(allowedFlags & FrameFlags::KEEPALIVE_RESPOND)
       && !!(frameFlags & FrameFlags::KEEPALIVE_RESPOND)) {
-    ss << delimeter << "KALIVR";
+    ss << delimeter << "KEEPALIVE_RESPOND";
     delimeter = "|";
     foundFlags |= FrameFlags::KEEPALIVE_RESPOND;
   }
   if (!!(allowedFlags & FrameFlags::FOLLOWS)
       && !!(frameFlags & FrameFlags::FOLLOWS)) { // FOLLOWS = 0x80,
-    ss << delimeter << "FOLLOW";
+    ss << delimeter << "FOLLOWS";
     delimeter = "|";
     foundFlags |= FrameFlags::FOLLOWS;
   }
   if (!!(allowedFlags & FrameFlags::COMPLETE)
       && !!(frameFlags & FrameFlags::COMPLETE)) { // COMPLETE = 0x40
-    ss << delimeter << "COMPLE";
+    ss << delimeter << "COMPLETE";
     delimeter = "|";
     foundFlags |= FrameFlags::COMPLETE;
   }
@@ -163,38 +163,8 @@
 
 std::ostream& operator<<(std::ostream& os, FrameFlags frameFlags) {
   // TODO Match the Flag names with the AllowedFlags in the Frame declarations
-<<<<<<< HEAD
   std::bitset<16> flags(static_cast<uint16_t>(frameFlags));
   return os << flags;
-=======
-
-  std::stringstream ss;
-  std::string delimeter = "";
-  if (!!(frameFlags & FrameFlags::NEXT)) {
-    ss << "NEXT";
-    delimeter = "|";
-  }
-  if (!!(frameFlags & FrameFlags::COMPLETE)) {
-    ss << delimeter << "COMPLETE";
-    delimeter = "|";
-  }
-  if (!!(frameFlags & FrameFlags::FOLLOWS)) {
-    ss << delimeter << "FOLLOWS";
-    delimeter = "|";
-  }
-  if (!!(frameFlags & FrameFlags::METADATA)) {
-    ss << delimeter << "METADATA";
-    delimeter = "|";
-  }
-  if (!!(frameFlags & FrameFlags::IGNORE)) {
-    ss << delimeter << "IGNORE";
-    delimeter = "|";
-  }
-  if (!delimeter.empty()) {
-    return os << ss.str();
-  }
-  return os << "EMPTY";
->>>>>>> e8337a30
 }
 
 std::ostream& operator<<(std::ostream& os, const std::pair<const FrameHeader&, FrameFlags>& headerAndAllowedFlags) {
@@ -302,11 +272,7 @@
 
 constexpr FrameFlags Frame_SETUP::AllowedFlags;
 std::ostream& operator<<(std::ostream& os, const Frame_SETUP& frame) {
-<<<<<<< HEAD
   return os << std::make_pair(frame.header_, Frame_SETUP::AllowedFlags)
-=======
-  return os << frame.header_
->>>>>>> e8337a30
             << ", Version: " << frame.versionMajor_ << "." << frame.versionMinor_
             << ", (" << frame.payload_;
 }
