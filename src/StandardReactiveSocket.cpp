--- conflicted
+++ resolved
@@ -407,11 +407,7 @@
   // TODO set correct version
   Frame_SETUP frame(
       setupPayload.resumable ? FrameFlags_RESUME_ENABLE : FrameFlags_EMPTY,
-<<<<<<< HEAD
-      0,
-=======
       /*version=*/0,
->>>>>>> 6def78de
       connection_->getKeepaliveTime(),
       std::numeric_limits<uint32_t>::max(),
       setupPayload.token,
